# Copyright 2020 Huy Le Nguyen (@usimarit)
#
# Licensed under the Apache License, Version 2.0 (the "License");
# you may not use this file except in compliance with the License.
# You may obtain a copy of the License at
#
#     http://www.apache.org/licenses/LICENSE-2.0
#
# Unless required by applicable law or agreed to in writing, software
# distributed under the License is distributed on an "AS IS" BASIS,
# WITHOUT WARRANTIES OR CONDITIONS OF ANY KIND, either express or implied.
# See the License for the specific language governing permissions and
# limitations under the License.

import setuptools

with open("README.md", "r") as fh:
    long_description = fh.read()

requirements = [
    "tensorflow-datasets>=3.2.1,<4.0.0",
    "tensorflow-addons>=0.10.0",
    "setuptools>=47.1.1",
    "librosa>=0.8.0",
    "soundfile>=0.10.3",
    "PyYAML>=5.3.1",
    "matplotlib>=3.2.1",
    "sox>=1.4.1",
    "tqdm>=4.54.1",
    "colorama>=0.4.4",
    "nlpaug>=1.1.1",
    "nltk>=3.5",
    "sentencepiece>=0.1.94"
]

setuptools.setup(
    name="TensorFlowASR",
<<<<<<< HEAD
    version="0.6.3",
=======
    version="0.7.0",
>>>>>>> 3a4d4eef
    author="Huy Le Nguyen",
    author_email="nlhuy.cs.16@gmail.com",
    description="Almost State-of-the-art Automatic Speech Recognition using Tensorflow 2",
    long_description=long_description,
    long_description_content_type="text/markdown",
    url="https://github.com/TensorSpeech/TensorFlowASR",
    packages=setuptools.find_packages(include=["tensorflow_asr*"]),
    install_requires=requirements,
    classifiers=[
        "Programming Language :: Python :: 3.6",
        "Programming Language :: Python :: 3.7",
        "Programming Language :: Python :: 3.8",
        "Intended Audience :: Science/Research",
        "Operating System :: POSIX :: Linux",
        "License :: OSI Approved :: Apache Software License",
        "Topic :: Software Development :: Libraries :: Python Modules"
    ],
    python_requires='>=3.6',
)<|MERGE_RESOLUTION|>--- conflicted
+++ resolved
@@ -35,11 +35,7 @@
 
 setuptools.setup(
     name="TensorFlowASR",
-<<<<<<< HEAD
-    version="0.6.3",
-=======
     version="0.7.0",
->>>>>>> 3a4d4eef
     author="Huy Le Nguyen",
     author_email="nlhuy.cs.16@gmail.com",
     description="Almost State-of-the-art Automatic Speech Recognition using Tensorflow 2",
